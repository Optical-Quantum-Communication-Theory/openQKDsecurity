--- conflicted
+++ resolved
@@ -39,11 +39,7 @@
 Our software has the following dependencies for its default settings:
 
 - [CVX](https://cvxr.com/cvx/download/) v2.2, a library for solving convex optimization problems in MATLAB.
-<<<<<<< HEAD
-- [QETLAB](https://github.com/nathanieljohnston/QETLAB) *above* v0.9, a MATLAB toolbox for operations involving quantum channels and entanglement. Note that you cannot use the version from their website as it has a bugs associated with implementing Choi matrices. *You must use their latest copy on Github*. At the time of writing, this means downloading their code with the green "code" button and *not* the v0.9 release.
-=======
 - [QETLAB](https://github.com/nathanieljohnston/QETLAB) *above* v0.9, a MATLAB toolbox for operations involving quantum channels and entanglement. Note that you cannot use the version from their website as it has a bugs associated with implementing Choi matrices. *You must use their latest copy on GitHub*. At the time of writing, this means downloading their code with the green "code" button and *not* the v0.9 release.
->>>>>>> 24efd788
 - [ZGNQKD](https://www.math.uwaterloo.ca/~hwolkowi/henry/reports/ZGNQKDmainsolverUSEDforPUBLCNJuly31/) solver (optional), an alternative to our Frank-Wolfe solver for quantum relative entropy. Currently, it only supports equality constraints. Download the zip and the "Solver" folder and sub-folders to your path.
 - [MOSEK](https://www.mosek.com/) (optional), a more advanced semidefinite programming (SDP) solver than the default (SDPT3) used in CVX. Note that the MOSEK solver can be downloaded together with CVX, but requires a separate license to use. See [this page](https://cvxr.com/cvx/doc/mosek.html) for more information.
 
